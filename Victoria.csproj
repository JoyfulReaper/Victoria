--- conflicted
+++ resolved
@@ -1,30 +1,22 @@
 <Project Sdk="Microsoft.NET.Sdk">
 
     <PropertyGroup>
+        <TargetFramework>netstandard2.0</TargetFramework>
         <LangVersion>latest</LangVersion>
-        <TargetFramework>netstandard2.0</TargetFramework>
         <GeneratePackageOnBuild>true</GeneratePackageOnBuild>
     </PropertyGroup>
 
 
     <PropertyGroup>
-<<<<<<< HEAD
-=======
         <Version>3.2.2</Version>
->>>>>>> 9e69d463
         <Title>Victoria</Title>
-        <Version>3.3.0</Version>
         <Authors>Yucked</Authors>
+        <Description>🌋 - Lavalink wrapper for Discord.NET. Provides more options and performs better than Lavalink.NET and Sharplink combined.</Description>
         <Copyright>2018 Yucked. All rights reserved.</Copyright>
-<<<<<<< HEAD
-        <PackageIconUrl>https://i.imgur.com/F34NrfQ.png</PackageIconUrl>
-=======
         <PackageReleaseNotes>Fixes issues related to socket voice update, thanks to WorkingRobot. </PackageReleaseNotes>
->>>>>>> 9e69d463
         <PackageTags>Lavalink, Wrapper, Discord Music, Yucked</PackageTags>
         <PackageProjectUrl>https://github.com/Yucked/Victoria</PackageProjectUrl>
-        <PackageReleaseNotes>Minor changes here and there.</PackageReleaseNotes>
-        <Description>🌋 - Lavalink wrapper for Discord.NET. Provides more options and performs better than Lavalink.NET and Sharplink combined.</Description>
+        <PackageIconUrl>https://i.imgur.com/F34NrfQ.png</PackageIconUrl>
     </PropertyGroup>
 
     <PropertyGroup Condition=" '$(Configuration)' == 'Debug' ">
@@ -41,6 +33,7 @@
 
     <ItemGroup>
         <PackageReference Include="Discord.Net.WebSocket" Version="2.0.0"/>
+        <PackageReference Include="Newtonsoft.Json" Version="11.0.2"/>
     </ItemGroup>
 
 </Project>